--- conflicted
+++ resolved
@@ -42,13 +42,8 @@
 # Check if patching is needed based on environment variables
 if 'FLASHRL_CONFIG' in os.environ and check_vllm_installed():
     
-<<<<<<< HEAD
-    from .vllm_patch import patch_vllm_llm, patch_vllm_process_weights_after_loading
-    
-=======
     from .vllm_patch import patch_vllm_llm, patch_vllm_process_weights_after_loading, patch_vllm_fp8_create_weight 
 
->>>>>>> 9a0b1570
     # Patch the process_weights_after_loading function
     process_weights_status = patch_vllm_process_weights_after_loading()
     logger.debug(f"Patching vllm process_weights_after_loading... status: {process_weights_status}")
